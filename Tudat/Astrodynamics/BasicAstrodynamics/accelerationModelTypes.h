--- conflicted
+++ resolved
@@ -88,7 +88,6 @@
         const boost::shared_ptr< basic_astrodynamics::AccelerationModel< Eigen::Vector3d > >
         accelerationModel );
 
-<<<<<<< HEAD
 //! Function to identify the type of a mass rate model.
 /*!
  *  Function to identify the type of a mass rate model. The type must be defined
@@ -99,7 +98,6 @@
 AvailableMassRateModels getMassRateModelType(
         const boost::shared_ptr< MassRateModel > massRateModel );
 
-=======
 //! Function to get all acceleration models of a given type from a list of models
 /*!
  * Function to get all acceleration models of a given type from a list of models
@@ -110,7 +108,6 @@
 std::vector< boost::shared_ptr< AccelerationModel3d > > getAccelerationModelsOfType(
         const std::vector< boost::shared_ptr< AccelerationModel3d > >& fullList,
         const AvailableAcceleration modelType );
->>>>>>> 3e0a8ca2
 
 } // namespace basic_astrodynamics
 
